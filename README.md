# security_fetching_database

This repository collects security vulnerability data from multiple public
sources and serialises it into a unified JSONL format. Each data source has a
standalone Python fetcher that retrieves updates for the 2025 calendar year and
stores them under `output/<source>.jsonl`. Incremental state is kept under
`state/<source>.json` so repeated runs only download new or recently updated
records.

## Prerequisites

1. Python 3.11+ (Python 3.12 is bundled with the development container).
2. Install dependencies once:

   ```bash
   pip install -r requirements.txt
   ```

<<<<<<< HEAD
3. Export credentials for the authenticated data sources (all environment
   variable names are centralised in `fetchers/config.py`):
=======
3. Export credentials for the authenticated data sources:
>>>>>>> abc02dab

   | Source   | Environment variables |
   |----------|----------------------|
   | GitHub Security Advisories | `GITHUB_TOKEN` (classic token with the `security_events` scope) |
   | Microsoft MSRC | `MSRC_API_KEY` (register for a key at the [MSRC portal](https://aka.ms/msrcportal)) |
   | Cisco PSIRT openVuln | `CISCO_CLIENT_ID`, `CISCO_CLIENT_SECRET` |

   The NVD and OSV APIs do not require authentication by default, although an
   NVD API key can be configured via the `NVD_API_KEY` environment variable if
   you wish to extend the scripts later.

## Running individual fetchers

Each fetcher writes newline-delimited JSON records to its respective file. Run a
single fetcher with Python:

```bash
python -m fetchers.fetch_nvd
python -m fetchers.fetch_osv
python -m fetchers.fetch_github
python -m fetchers.fetch_msrc
python -m fetchers.fetch_cisco
```

The first execution seeds the incremental state at `2025-01-01T00:00:00Z`. Every
subsequent run resumes from the latest `modified`/`published` timestamp that was
processed and avoids writing duplicate records even when upstream APIs return
updated entries with the same timestamp.

<<<<<<< HEAD
## Running all fetchers together

To execute every fetcher sequentially and obtain a quick summary of how many
records were collected, run the package entry-point:

```bash
python -m fetchers
```

Failures for individual sources are logged while the remaining fetchers
continue to run. The orchestration logic is implemented in
`fetchers/runner.py`.

## Configuration reference

Common constants such as API endpoints, page sizes, incremental state keys, and
required environment variables are defined in `fetchers/config.py`. Adjust the
values there if you need to point at alternative endpoints or tweak request
timeouts for specific vendors.

=======
>>>>>>> abc02dab
## Output schema

All fetchers emit a consistent envelope with the following top-level keys:

| Field | Description |
|-------|-------------|
| `source` | Identifier for the upstream data source (e.g. `nvd`, `osv`). |
| `id` | CVE, GHSA, or vendor-specific identifier. |
| `title` and `description` | Human readable summary text. |
| `published` / `modified` | RFC3339 timestamps. |
| `severity` | Normalised severity dictionary when the upstream source provides scoring data. |
| `aliases` | Alternate identifiers where available. |
| `affected` | List describing impacted products or packages. |
| `references` | URLs or identifiers linked to advisories, bulletins, or KB articles. |
| `patches` | Known fixes such as patched versions, KB articles, or firmware downloads. |
| `source_url` | Canonical advisory URL when supplied by the provider. |
| `ingested_at` | Timestamp when the record was written locally. |
| `raw` | Full upstream payload for traceability.

Because the files are JSONL, they can be streamed into downstream storage or
further transformed with standard tooling.

## Cleaning up

Generated `output/` and `state/` folders are git-ignored. Delete them to force a
fresh run:

```bash
rm -rf output state
```<|MERGE_RESOLUTION|>--- conflicted
+++ resolved
@@ -16,12 +16,7 @@
    pip install -r requirements.txt
    ```
 
-<<<<<<< HEAD
-3. Export credentials for the authenticated data sources (all environment
-   variable names are centralised in `fetchers/config.py`):
-=======
 3. Export credentials for the authenticated data sources:
->>>>>>> abc02dab
 
    | Source   | Environment variables |
    |----------|----------------------|
@@ -51,29 +46,6 @@
 processed and avoids writing duplicate records even when upstream APIs return
 updated entries with the same timestamp.
 
-<<<<<<< HEAD
-## Running all fetchers together
-
-To execute every fetcher sequentially and obtain a quick summary of how many
-records were collected, run the package entry-point:
-
-```bash
-python -m fetchers
-```
-
-Failures for individual sources are logged while the remaining fetchers
-continue to run. The orchestration logic is implemented in
-`fetchers/runner.py`.
-
-## Configuration reference
-
-Common constants such as API endpoints, page sizes, incremental state keys, and
-required environment variables are defined in `fetchers/config.py`. Adjust the
-values there if you need to point at alternative endpoints or tweak request
-timeouts for specific vendors.
-
-=======
->>>>>>> abc02dab
 ## Output schema
 
 All fetchers emit a consistent envelope with the following top-level keys:
